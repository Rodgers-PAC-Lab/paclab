"""Functions to load data from the GUI"""
import os
import json
import numpy as np
import pandas
import socket

def load_recording(recording_directory):
    """Load data from a recording
    
    recording_directory : str
        Path to a directory containing config.json, data.bin, packet_headers.csv
    
    Returns: dict
        config : dict of configuration
        header_df : DataFrame of headers
        data : array of data, in V
    """
    
    ## Form the different file names
    config_file = os.path.join(recording_directory, 'config.json')
    header_file = os.path.join(recording_directory, 'packet_headers.csv')
    data_file = os.path.join(recording_directory, 'data.bin')
    
    ## Open the file
    # Load config
    with open(config_file) as fi:
        config = json.load(fi)

    # Parse params we need from config
    gains = np.array(config['gains'])
    n_channels = len(gains)
    full_range_mV = config['pos_fullscale'] - config['neg_fullscale']
    full_range_V = full_range_mV / 1000

    # This wasn't always stored. When it wasn't stored, the dtype was
    # (mistakenly) int64
    if 'output_dtype' in config:
        assert config['output_dtype'] == 'int32'
        output_dtype = np.int32
    else:
        # This was a mistake in early verions
        output_dtype = int

    
    ## Load headers
    header_df = pandas.read_table(header_file, sep=',')

    # Extract packet number and unwrap it
    header_df['packet_num_unwrapped'] = np.unwrap(
        header_df['packet_num'], period=256)

    # Warn if tearing
    if np.any(np.diff(header_df['packet_num_unwrapped']) != 1):
        print('warning: data is torn')

    
    ## Load raw data
    data = np.fromfile(data_file, dtype=output_dtype).reshape(-1, n_channels)

    # Rescale - the full range is used by the bit_depth
    data = data * full_range_V / 2 ** 24

    # Account for gain that was applied by ADS1299
    data = data / np.array(config['gains'])

    return {
        'config': config,
        'header_df': header_df,
        'data': data,
    }

def get_ABR_data_paths():
    """Set directories for ABR analysis separately for each computer
    
    This script gets the hostname and returns directories to use for
    ABR data and data storage.
    
    Returns: GUIdata_directory, Pickle_directory
        GUIdata_directory : path to location of raw ABR data
        Pickle_directory : path to location where intermediate data files
            and figures can be stored
    """
    # Get the hostname
    computer = socket.gethostname()
    
    # Appropriately set the directories based on hostname
    if computer == 'squid':
        # Rowan's lab desktop
        GUIdata_directory = os.path.normpath(os.path.expanduser(
            '~/mnt/cuttlefish/surgery/abr_data'))
        Pickle_directory = os.path.expanduser('~/mnt/cuttlefish/rowan/ABR/Figs_Pickles')
    
    elif computer == 'mantaray':
        # The surgery computer- windows partition
        GUIdata_directory = os.path.normpath(os.path.expanduser(
            '~/mnt/cuttlefish/surgery/abr_data'))
        Pickle_directory = os.path.normpath(os.path.expanduser(
            '~/Pickle_Temporary_Storage'))
    
    elif computer == 'NSY-0183-PC':
        # Rowan's new laptop
        GUIdata_directory = os.path.normpath(os.path.expanduser(
            'C:/Users/kgargiu/Documents/GitHub/pickles'))
        Pickle_directory = GUIdata_directory
    
    elif computer=='Theseus':
        GUIdata_directory = os.path.normpath(os.path.expanduser(
            'C:/Users/kgarg/Documents/GitHub/pickles'))
        Pickle_directory =  GUIdata_directory
<<<<<<< HEAD
    elif computer=='kelp':
        GUIdata_directory = os.path.normpath(os.path.expanduser(
            '~/mnt/cuttlefish/surgery/abr_data'))
        Pickle_directory = os.path.expanduser(
        '~/mnt/cuttlefish/cedric/data/ABR/pickles')
=======
    
    elif computer == 'cephalopod':
        # Chris' computer
        GUIdata_directory = os.path.normpath(os.path.expanduser(
            '~/mnt/cuttlefish/surgery/abr_data'))
        Pickle_directory = os.path.normpath(os.path.expanduser(
            '~/mnt/cuttlefish/chris/data/20250720_abr_data'))
    
>>>>>>> ed9e8ba3
    else:
        # defaults
        GUIdata_directory = os.path.normpath(os.path.expanduser(
            '~/mnt/cuttlefish/surgery/abr_data'))
        Pickle_directory = os.path.normpath(os.path.expanduser(
            '~/Pickle_Temporary_Storage'))
    
    return GUIdata_directory, Pickle_directory

def get_metadata(data_directory, datestring, metadata_version):
    """Get the metadata from a day of recordings

    Looks for the metadata csv file
    Reads this csv file
    Forms a recording_name column
    Forms a datafile column

    Parameters:
        data_directory: where the metadata and the subfolders for recordings live
        datestring: yymmdd datestring
        metadata_version: which version of metadata csv is used (different columns and naming schemes)
    Returns: Metadata as dataframe, with datafile (file path) column added
    """

    # Form the filename to the csv file
    if metadata_version == "v4":
        csv_filename = os.path.join(
            data_directory,
            datestring + '_notes_v4.csv')
    elif metadata_version == "v5":
        csv_filename = os.path.join(
            data_directory,
            datestring + '_notes_v5.csv')
    elif metadata_version == "v6":
        csv_filename = os.path.join(
            data_directory,
            datestring + '_notes_v6.csv')
    else:
        print("ERROR, Metadata csv not found for " + datestring)
        return

    # Read the CSV file
    metadata = pandas.read_csv(csv_filename)
    metadata['include'] = metadata['include'].fillna(1).astype(bool)

    # Deserialize the amplitudes with json
    metadata['amplitude'] = metadata['amplitude'].apply(json.loads)

    # Form ch0_config and make recording_name from session number
    if metadata_version=='v4':
        metadata['recording_name'] = ['{:03d}'.format(n) for n in metadata['session'].values]
        metadata['ch0_config'] = (metadata['positive_electrode'].str.cat(metadata['negative_electrode']))
        metadata['ch2_config'] = (metadata['positive_ch3'].str.cat(metadata['negative_ch3']))
        metadata['ch4_config'] = 'NN'
        metadata = metadata.rename(columns={"session":"recording"})
        metadata = metadata.drop(['pre_vs_post','positive_electrode','negative_electrode','positive_ch3','negative_ch3'],axis=1)
    elif metadata_version=='v5' or metadata_version=='v6':
        metadata['recording_name'] = ['{:03d}'.format(n) for n in metadata['recording'].values]
        if metadata_version=='v5':
            metadata['ch4_config'] = 'NN'
    else:
        print("ERROR, METADATA VERSION NOT V4, V5, OR V6")
        return
    
    # Form the full path to the session
    metadata['datafile'] = [
        os.path.join(data_directory, recording_name)
        for recording_name in metadata['recording_name']]
    
    return metadata

def drop_torn_packets(data,header_df, debug_plot=False,speaker_channel=7):
    # Go through and find where the tearing is
    torn = np.diff(header_df['packet_num_unwrapped']) != 1
    # This labels data as torn ON THE PACKET WHERE IT MESSED UP, instead of the next correct packet
    header_df['torn'] = np.array([*torn, False])
    # To calculate the correct sample numbers we need to know the number of packets recieved by the GUI,
    #  rather than the ACTUAL packet number sent from the Teensy
    header_df['pkt_sequence'] = np.arange(len(header_df))
    header_df['sample_number_start'] = header_df['pkt_sequence'] * 500
    torn_headers = header_df.loc[header_df['torn'] == True]

    # Optional plot of the speaker channel with torn packets highlighted in green
    if debug_plot:
        import matplotlib.pyplot as plt
        plt.plot(data[:, speaker_channel])
        bad_samples = []
        for pkt in torn_headers.index:
            start = torn_headers.loc[pkt]['sample_number_start']
            bad_samples.append([start, start + 500])
            plt.axvspan(start, start + 500, facecolor='green', alpha=0.5)
        plt.show()

    packets_l = []
    for pkt_n in range(len(header_df)):
        pkt = header_df.iloc[pkt_n]
        if pkt['torn'] == False:
            packets_l.append(
                data[(pkt_n * 500): (pkt_n + 1) * 500]
            )
    new_data = np.concatenate(packets_l)

    # Make sure the number of samples dropped matches the number of packets torn
    assert len(data) - len(new_data) == len(torn_headers) * 500

    return new_data, header_df<|MERGE_RESOLUTION|>--- conflicted
+++ resolved
@@ -108,13 +108,12 @@
         GUIdata_directory = os.path.normpath(os.path.expanduser(
             'C:/Users/kgarg/Documents/GitHub/pickles'))
         Pickle_directory =  GUIdata_directory
-<<<<<<< HEAD
+
     elif computer=='kelp':
         GUIdata_directory = os.path.normpath(os.path.expanduser(
             '~/mnt/cuttlefish/surgery/abr_data'))
         Pickle_directory = os.path.expanduser(
         '~/mnt/cuttlefish/cedric/data/ABR/pickles')
-=======
     
     elif computer == 'cephalopod':
         # Chris' computer
@@ -122,8 +121,7 @@
             '~/mnt/cuttlefish/surgery/abr_data'))
         Pickle_directory = os.path.normpath(os.path.expanduser(
             '~/mnt/cuttlefish/chris/data/20250720_abr_data'))
-    
->>>>>>> ed9e8ba3
+            
     else:
         # defaults
         GUIdata_directory = os.path.normpath(os.path.expanduser(
